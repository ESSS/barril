--- conflicted
+++ resolved
@@ -13,15 +13,8 @@
 commands = flake8 barril
 
 [testenv]
-<<<<<<< HEAD
-setenv =
-    PYTHONPATH = {toxinidir}
+passenv = TOXENV CI TRAVIS TRAVIS_* APPVEYOR APPVEYOR_*
 deps = .[testing]
-=======
-passenv = TOXENV CI TRAVIS TRAVIS_* APPVEYOR APPVEYOR_*
-deps =
-    -r{toxinidir}/requirements_dev.txt
->>>>>>> 29136e35
 commands =
     pytest --basetemp={envtmpdir} --cov=barril
     codecov